--- conflicted
+++ resolved
@@ -3,133 +3,24 @@
 import { decrypt } from '../crypto/encryption';
 import { PrismaClient } from '@prisma/client';
 
-<<<<<<< HEAD
-import axios, { AxiosInstance, AxiosRequestConfig } from 'axios';
-import { 
-  DataverseToken, 
-  DataverseConfig, 
-  DataverseRecord, 
-  DataverseQueryOptions, 
-  DataverseQueryResponse 
-} from './types';
-import { TokenService } from '@lib/services/auth/tokenService';
-import { ErrorLogger } from '@lib/utils/errorLogger';
-=======
 const prisma = new PrismaClient();
->>>>>>> 1324afbe
 
 /**
  * Dataverse API service for handling authenticated requests using stored tokens
  */
 export class DataverseApiService {
-<<<<<<< HEAD
-  private axiosInstance: AxiosInstance;
-  private config: DataverseConfig;
-  private token: DataverseToken | null = null;
-  private baseUrl: string;
-  private userId: number;
-
-  constructor(config: DataverseConfig) {
-    this.config = config;
-    // Use provided userId or default to system user (ID: 1)
-    this.userId = config.userId ?? 1;
-    this.baseUrl = `${config.resourceUrl}/api/data/v${config.apiVersion}`;
-    
-    this.axiosInstance = axios.create({
-      baseURL: this.baseUrl,
-      headers: {
-        'Content-Type': 'application/json',
-        'Accept': 'application/json',
-        'OData-MaxVersion': '4.0',
-        'OData-Version': '4.0'
-      }
-    });
-
-    // Add request interceptor to handle token refresh
-    this.axiosInstance.interceptors.request.use(
-      async (config) => {
-        // Ensure we have a valid token
-        const token = await this.getValidToken();
-        if (token) {
-          config.headers['Authorization'] = `Bearer ${token.access_token}`;
-        }
-        return config;
-      },
-      (error) => {
-        return Promise.reject(error);
-      }
-    );
-
-    // Add response interceptor to handle errors
-    this.axiosInstance.interceptors.response.use(
-      (response) => response,
-      async (error) => {
-        const originalRequest = error.config;
-        
-        // If error is 401 Unauthorized and we haven't already tried to refresh
-        if (error.response?.status === 401 && !originalRequest._retry) {
-          originalRequest._retry = true;
-          
-          try {
-            // Force token refresh
-            const token = await this.getValidToken(true);
-            if (token) {
-              originalRequest.headers['Authorization'] = `Bearer ${token.access_token}`;
-              return this.axiosInstance(originalRequest);
-            }
-          } catch (refreshError) {
-            ErrorLogger.logWindsurfError(
-              'DataverseApiService', 
-              'Token refresh failed', 
-              { error: refreshError }
-            );
-          }
-        }
-        
-        return Promise.reject(error);
-      }
-    );
-  }
-=======
   private static readonly DATAVERSE_URL = process.env.DATAVERSE_URL!;
   private static readonly CLIENT_ID = process.env.DATAVERSE_CLIENT_ID!;
   private static readonly CLIENT_SECRET = process.env.DATAVERSE_CLIENT_SECRET!;
   private static readonly TENANT_ID = process.env.DATAVERSE_TENANT_ID!;
   private static readonly SCOPE = process.env.DATAVERSE_SCOPE || 'https://*.crm.dynamics.com/.default';
->>>>>>> 1324afbe
 
   /**
    * Get a valid access token for the given user
    */
   static async getAccessToken(userId: number): Promise<string> {
     try {
-<<<<<<< HEAD
-      // TokenService.getValidToken handles both retrieval and automatic refresh
-      const tokenData = await TokenService.getValidToken(this.userId, 'dataverse');
-      
-      // Map TokenService response to DataverseToken format
-      this.token = {
-        access_token: tokenData.accessToken,
-        refresh_token: '', // Not needed as TokenService manages this internally
-        expires_in: Math.floor((tokenData.expiresAt.getTime() - Date.now()) / 1000),
-        expires_at: tokenData.expiresAt.getTime(),
-        token_type: 'Bearer',
-        scope: tokenData.environmentUrl || this.config.resourceUrl,
-      };
-      
-      return this.token;
-    } catch (error) {
-      ErrorLogger.logWindsurfError(
-        'DataverseApiService', 
-        'Failed to get valid token', 
-        { error }
-      );
-      return null;
-    }
-  }
-=======
       const tokenData = await TokenService.getValidToken(userId, 'dataverse');
->>>>>>> 1324afbe
 
       if (!tokenData || !tokenData.accessToken) {
         throw new Error('No valid Dataverse access token found');
